{
 "cells": [
  {
   "attachments": {},
   "cell_type": "markdown",
   "metadata": {},
   "source": [
    "# Paint By Example: Exemplar-based Image Editing with Diffusion Models\n",
    "\n"
   ]
  },
  {
   "attachments": {},
   "cell_type": "markdown",
   "metadata": {},
   "source": [
    "### Stable Diffusion in Diffusers library\n",
    "To work with Stable Diffusion, we will use the Hugging Face [Diffusers](https://github.com/huggingface/diffusers) library. To experiment with in-painting we can use Diffusers which exposes the [StableDiffusionInpaintPipeline](https://huggingface.co/docs/diffusers/using-diffusers/conditional_image_generation) similar to the [other Diffusers pipelines](https://huggingface.co/docs/diffusers/api/pipelines/overview). The code below demonstrates how to create `StableDiffusionInpaintPipeline` using `stable-diffusion-2-inpainting`.\n",
    "To create the drawing tool we will install Gradio for handling user interaction.\n",
    "\n",
    "This is the overall flow of the application:\n",
    "![Flow Diagram](https://user-images.githubusercontent.com/103226580/236954918-f364b227-293c-4f78-a9bf-9dcebcb1034a.png)\n",
    "\n",
    "This is the detailed flowchart for the pipeline:\n",
    "![pipeline-flowchart](https://github.com/openvinotoolkit/openvino_notebooks/assets/103226580/cde2d5c4-2540-4a45-ad9c-339f7a69459d)"
   ]
  },
  {
   "cell_type": "code",
   "execution_count": 1,
   "metadata": {},
   "outputs": [
    {
     "name": "stdout",
     "output_type": "stream",
     "text": [
      "Note: you may need to restart the kernel to use updated packages.\n"
     ]
    },
    {
     "name": "stderr",
     "output_type": "stream",
     "text": [
      "\n",
      "[notice] A new release of pip is available: 23.1 -> 23.3.1\n",
      "[notice] To update, run: python.exe -m pip install --upgrade pip\n"
     ]
    },
    {
     "name": "stdout",
     "output_type": "stream",
     "text": [
      "Note: you may need to restart the kernel to use updated packages.\n"
     ]
    },
    {
     "name": "stderr",
     "output_type": "stream",
     "text": [
      "\n",
      "[notice] A new release of pip is available: 23.1 -> 23.3.1\n",
      "[notice] To update, run: python.exe -m pip install --upgrade pip\n"
     ]
    }
   ],
   "source": [
    "%pip install -q \"gradio>=4.10.0\"\n",
    "%pip install -q torch torchvision --extra-index-url \"https://download.pytorch.org/whl/cpu\"\n",
    "%pip install -q \"diffusers>=0.25.0\" \"peft<=0.6.2\" \"openvino>=2023.2.0\" \"transformers>=4.25.1\" ipywidgets opencv_python"
   ]
  },
  {
   "attachments": {},
   "cell_type": "markdown",
   "metadata": {},
   "source": [
    "Download the model from [HuggingFace Paint-by-Example](https://huggingface.co/Fantasy-Studio/Paint-by-Example). This might take several minutes because it is over 5GB"
   ]
  },
  {
   "cell_type": "code",
   "execution_count": 2,
   "metadata": {},
   "outputs": [
    {
     "name": "stderr",
     "output_type": "stream",
     "text": [
      "Cannot initialize model with low cpu memory usage because `accelerate` was not found in the environment. Defaulting to `low_cpu_mem_usage=False`. It is strongly recommended to install `accelerate` for faster and less memory-intense model loading. You can do so with: \n",
      "```\n",
      "pip install accelerate\n",
      "```\n",
      ".\n",
      "You are using a model of type clip_vision_model to instantiate a model of type clip. This is not supported for all configurations of models and can yield errors.\n"
     ]
    }
   ],
   "source": [
    "from diffusers import DPMSolverMultistepScheduler, DiffusionPipeline\n",
    "\n",
    "pipeline = DiffusionPipeline.from_pretrained(\"Fantasy-Studio/Paint-By-Example\")\n",
    "\n",
    "scheduler_inpaint = DPMSolverMultistepScheduler.from_config(pipeline.scheduler.config)"
   ]
  },
  {
   "cell_type": "code",
   "execution_count": 3,
   "metadata": {},
   "outputs": [],
   "source": [
    "import gc\n",
    "\n",
    "extractor = pipeline.feature_extractor\n",
    "image_encoder = pipeline.image_encoder\n",
    "image_encoder.eval()\n",
    "unet_inpaint = pipeline.unet\n",
    "unet_inpaint.eval()\n",
    "vae_inpaint = pipeline.vae\n",
    "vae_inpaint.eval()\n",
    "\n",
    "del pipeline\n",
    "gc.collect();"
   ]
  },
  {
   "attachments": {},
   "cell_type": "markdown",
   "metadata": {},
   "source": [
    "### Download default images\n",
    "\n",
    "Download default images."
   ]
  },
  {
   "cell_type": "code",
   "execution_count": 4,
   "metadata": {},
   "outputs": [
    {
     "data": {
      "application/vnd.jupyter.widget-view+json": {
       "model_id": "6eeaae0ba9794b8880d6e36402fdc7af",
       "version_major": 2,
       "version_minor": 0
      },
      "text/plain": [
       "data\\image\\0.png:   0%|          | 0.00/453k [00:00<?, ?B/s]"
      ]
     },
     "metadata": {},
     "output_type": "display_data"
    },
    {
     "data": {
      "application/vnd.jupyter.widget-view+json": {
       "model_id": "8cfddc9286674e72a5ef2ad1865384e7",
       "version_major": 2,
       "version_minor": 0
      },
      "text/plain": [
       "data\\image\\1.png:   0%|          | 0.00/545k [00:00<?, ?B/s]"
      ]
     },
     "metadata": {},
     "output_type": "display_data"
    },
    {
     "data": {
      "application/vnd.jupyter.widget-view+json": {
       "model_id": "d6e922cd79094f628162d820db7316aa",
       "version_major": 2,
       "version_minor": 0
      },
      "text/plain": [
       "data\\image\\2.png:   0%|          | 0.00/431k [00:00<?, ?B/s]"
      ]
     },
     "metadata": {},
     "output_type": "display_data"
    },
    {
     "data": {
      "application/vnd.jupyter.widget-view+json": {
       "model_id": "7c7d7e04215449b0827160ded02f5e70",
       "version_major": 2,
       "version_minor": 0
      },
      "text/plain": [
       "data\\reference\\bird.jpg:   0%|          | 0.00/835k [00:00<?, ?B/s]"
      ]
     },
     "metadata": {},
     "output_type": "display_data"
    },
    {
     "data": {
      "application/vnd.jupyter.widget-view+json": {
       "model_id": "d5c60718d1d34fbc87ef86f8fd0589a4",
       "version_major": 2,
       "version_minor": 0
      },
      "text/plain": [
       "data\\reference\\car.jpg:   0%|          | 0.00/414k [00:00<?, ?B/s]"
      ]
     },
     "metadata": {},
     "output_type": "display_data"
    },
    {
     "data": {
      "application/vnd.jupyter.widget-view+json": {
       "model_id": "1f04be4501a449d290ee3533d72640b9",
       "version_major": 2,
       "version_minor": 0
      },
      "text/plain": [
       "data\\reference\\dog.jpg:   0%|          | 0.00/543k [00:00<?, ?B/s]"
      ]
     },
     "metadata": {},
     "output_type": "display_data"
    },
    {
     "data": {
      "text/plain": [
       "WindowsPath('C:/hackathon/openvino_notebooks/notebooks/272-paint-by-example/data/reference/dog.jpg')"
      ]
     },
     "execution_count": 4,
     "metadata": {},
     "output_type": "execute_result"
    }
   ],
   "source": [
    "# Fetch `notebook_utils` module\n",
    "import urllib.request\n",
    "urllib.request.urlretrieve(\n",
    "    url='https://raw.githubusercontent.com/openvinotoolkit/openvino_notebooks/main/notebooks/utils/notebook_utils.py',\n",
    "    filename='notebook_utils.py'\n",
    ")\n",
    "\n",
    "from notebook_utils import download_file\n",
    "\n",
    "download_file(\"https://github-production-user-asset-6210df.s3.amazonaws.com/103226580/286377210-edc98e97-0e43-4796-b771-dacd074c39ea.png\", \"0.png\", \"data/image\")\n",
    "\n",
    "download_file(\"https://github-production-user-asset-6210df.s3.amazonaws.com/103226580/286377233-b2c2d902-d379-415a-8183-5bdd37c52429.png\", \"1.png\", \"data/image\")\n",
    "\n",
    "download_file(\"https://github-production-user-asset-6210df.s3.amazonaws.com/103226580/286377248-da1db61e-3521-4cdb-85c8-1386d360ce22.png\", \"2.png\", \"data/image\")\n",
    "\n",
    "download_file(\"https://github-production-user-asset-6210df.s3.amazonaws.com/103226580/286377279-fa496f17-e850-4351-87c5-2552dfbc4633.jpg\", \"bird.jpg\", \"data/reference\")\n",
    "\n",
    "download_file(\"https://github-production-user-asset-6210df.s3.amazonaws.com/103226580/286377298-06a25ff2-84d8-4d46-95cd-8c25efa690d8.jpg\", \"car.jpg\", \"data/reference\")\n",
    "\n",
    "download_file(\"https://github-production-user-asset-6210df.s3.amazonaws.com/103226580/286377318-8841a801-1933-4523-a433-7d2fb64c47e6.jpg\", \"dog.jpg\", \"data/reference\")\n"
   ]
  },
  {
   "cell_type": "markdown",
   "metadata": {},
   "source": [
    "### Convert models to OpenVINO Intermediate representation (IR) format\n",
    "\n",
    "Adapted from [236 Stable Diffusion v2 Infinite Zoom notebook](../236-stable-diffusion-v2/236-stable-diffusion-v2-infinite-zoom.ipynb)"
   ]
  },
  {
   "cell_type": "code",
   "execution_count": 5,
   "metadata": {},
   "outputs": [],
   "source": [
    "from pathlib import Path\n",
    "import torch\n",
    "import numpy as np\n",
    "import openvino as ov\n",
    "\n",
    "model_dir = Path(\"model\")\n",
    "model_dir.mkdir(exist_ok=True)\n",
    "sd2_inpainting_model_dir = Path(\"model/paint_by_example\")\n",
    "sd2_inpainting_model_dir.mkdir(exist_ok=True)"
   ]
  },
  {
   "attachments": {},
   "cell_type": "markdown",
   "metadata": {},
   "source": [
    "Functions to convert to OpenVINO IR format"
   ]
  },
  {
   "cell_type": "code",
   "execution_count": 6,
   "metadata": {},
   "outputs": [],
   "source": [
    "def cleanup_torchscript_cache():\n",
    "    \"\"\"\n",
    "    Helper for removing cached model representation\n",
    "    \"\"\"\n",
    "    torch._C._jit_clear_class_registry()\n",
    "    torch.jit._recursive.concrete_type_store = torch.jit._recursive.ConcreteTypeStore()\n",
    "    torch.jit._state._clear_class_state()\n",
    "\n",
    "\n",
    "def convert_image_encoder(image_encoder: torch.nn.Module, ir_path:Path):\n",
    "    \"\"\"\n",
    "    Convert Image Encoder model to IR. \n",
    "    Function accepts pipeline, prepares example inputs for conversion\n",
    "    Parameters: \n",
    "        image_encoder (torch.nn.Module): image encoder PyTorch model\n",
    "        ir_path (Path): File for storing model\n",
    "    Returns:\n",
    "        None\n",
    "    \"\"\"\n",
    "    class ImageEncoderWrapper(torch.nn.Module):\n",
    "        def __init__(self, image_encoder):\n",
    "            super().__init__()\n",
    "            self.image_encoder = image_encoder\n",
    "\n",
    "        def forward(self, image):\n",
    "            image_embeddings, negative_prompt_embeds = self.image_encoder(image, return_uncond_vector=True)\n",
    "            return image_embeddings, negative_prompt_embeds\n",
    "\n",
    "    if not ir_path.exists():\n",
    "        image_encoder = ImageEncoderWrapper(image_encoder)\n",
    "        image_encoder.eval()\n",
    "        input_ids = torch.randn((1,3,224,224))\n",
    "        # switch model to inference mode\n",
    "\n",
    "        # disable gradients calculation for reducing memory consumption\n",
    "        with torch.no_grad():\n",
    "            ov_model = ov.convert_model(\n",
    "                image_encoder,\n",
    "                example_input=input_ids,\n",
    "                input=([1,3,224,224],)\n",
    "            )\n",
    "            ov.save_model(ov_model, ir_path)\n",
    "            del ov_model\n",
    "            cleanup_torchscript_cache()\n",
    "        print('Image Encoder successfully converted to IR')\n",
    "\n",
    "        \n",
    "def convert_unet(unet:torch.nn.Module, ir_path:Path, num_channels:int = 4, width:int = 64, height:int = 64):\n",
    "    \"\"\"\n",
    "    Convert Unet model to IR format. \n",
    "    Function accepts pipeline, prepares example inputs for conversion \n",
    "    Parameters: \n",
    "        unet (torch.nn.Module): UNet PyTorch model\n",
    "        ir_path (Path): File for storing model\n",
    "        num_channels (int, optional, 4): number of input channels\n",
    "        width (int, optional, 64): input width\n",
    "        height (int, optional, 64): input height\n",
    "    Returns:\n",
    "        None\n",
    "    \"\"\"\n",
    "    dtype_mapping = {\n",
    "        torch.float32: ov.Type.f32,\n",
    "        torch.float64: ov.Type.f64\n",
    "    }\n",
    "    if not ir_path.exists():\n",
    "        # prepare inputs\n",
    "        encoder_hidden_state = torch.ones((2, 1, 768))\n",
    "        latents_shape = (2, num_channels, width, height)\n",
    "        latents = torch.randn(latents_shape)\n",
    "        t = torch.from_numpy(np.array(1, dtype=np.float32))\n",
    "        unet.eval()\n",
    "        dummy_inputs = (latents, t, encoder_hidden_state)\n",
    "        input_info = []\n",
    "        for input_tensor in dummy_inputs:\n",
    "            shape = ov.PartialShape(tuple(input_tensor.shape))\n",
    "            element_type = dtype_mapping[input_tensor.dtype]\n",
    "            input_info.append((shape, element_type))\n",
    "\n",
    "        with torch.no_grad():\n",
    "            ov_model = ov.convert_model(\n",
    "                unet, \n",
    "                example_input=dummy_inputs,\n",
    "                input=input_info\n",
    "            )\n",
    "            ov.save_model(ov_model, ir_path)\n",
    "            del ov_model\n",
    "            cleanup_torchscript_cache()\n",
    "        print('U-Net successfully converted to IR')\n",
    "\n",
    "\n",
    "def convert_vae_encoder(vae: torch.nn.Module, ir_path: Path, width:int = 512, height:int = 512):\n",
    "    \"\"\"\n",
    "    Convert VAE model to IR format. \n",
    "    Function accepts VAE model, creates wrapper class for export only necessary for inference part, \n",
    "    prepares example inputs for conversion, \n",
    "    Parameters: \n",
    "        vae (torch.nn.Module): VAE PyTorch model\n",
    "        ir_path (Path): File for storing model\n",
    "        width (int, optional, 512): input width\n",
    "        height (int, optional, 512): input height\n",
    "    Returns:\n",
    "        None\n",
    "    \"\"\"\n",
    "    class VAEEncoderWrapper(torch.nn.Module):\n",
    "        def __init__(self, vae):\n",
    "            super().__init__()\n",
    "            self.vae = vae\n",
    "\n",
    "        def forward(self, image):\n",
    "            latents = self.vae.encode(image).latent_dist.sample()\n",
    "            return latents\n",
    "\n",
    "    if not ir_path.exists():\n",
    "        vae_encoder = VAEEncoderWrapper(vae)\n",
    "        vae_encoder.eval()\n",
    "        image = torch.zeros((1, 3, width, height))\n",
    "        with torch.no_grad():\n",
    "            ov_model = ov.convert_model(vae_encoder, example_input=image, input=([1,3, width, height],))\n",
    "        ov.save_model(ov_model, ir_path)\n",
    "        del ov_model\n",
    "        cleanup_torchscript_cache()\n",
    "        print('VAE encoder successfully converted to IR')\n",
    "\n",
    "\n",
    "def convert_vae_decoder(vae: torch.nn.Module, ir_path: Path, width:int = 64, height:int = 64):\n",
    "    \"\"\"\n",
    "    Convert VAE decoder model to IR format. \n",
    "    Function accepts VAE model, creates wrapper class for export only necessary for inference part, \n",
    "    prepares example inputs for conversion, \n",
    "    Parameters: \n",
    "        vae (torch.nn.Module): VAE model \n",
    "        ir_path (Path): File for storing model\n",
    "        width (int, optional, 64): input width\n",
    "        height (int, optional, 64): input height\n",
    "    Returns:\n",
    "        None\n",
    "    \"\"\"\n",
    "    class VAEDecoderWrapper(torch.nn.Module):\n",
    "        def __init__(self, vae):\n",
    "            super().__init__()\n",
    "            self.vae = vae\n",
    "\n",
    "        def forward(self, latents):\n",
    "            latents = 1 / 0.18215 * latents\n",
    "            return self.vae.decode(latents)\n",
    "\n",
    "    if not ir_path.exists():\n",
    "        vae_decoder = VAEDecoderWrapper(vae)\n",
    "        latents = torch.zeros((1, 4, width, height))\n",
    "\n",
    "        vae_decoder.eval()\n",
    "        with torch.no_grad():\n",
    "            ov_model = ov.convert_model(vae_decoder, example_input=latents, input=([1, 4, width, height],))\n",
    "        ov.save_model(ov_model, ir_path)\n",
    "        del ov_model\n",
    "        cleanup_torchscript_cache()\n",
    "        print('VAE decoder successfully converted to ')"
   ]
  },
  {
   "attachments": {},
   "cell_type": "markdown",
   "metadata": {},
   "source": [
    "Do the conversion of the in-painting model:"
   ]
  },
  {
   "cell_type": "code",
   "execution_count": 7,
   "metadata": {},
   "outputs": [
    {
     "name": "stdout",
     "output_type": "stream",
     "text": [
      "Image encoder will be loaded from model\\paint_by_example\\image_encoder.xml\n"
     ]
    }
   ],
   "source": [
    "IMAGE_ENCODER_OV_PATH_INPAINT = sd2_inpainting_model_dir / \"image_encoder.xml\"\n",
    "\n",
    "if not IMAGE_ENCODER_OV_PATH_INPAINT.exists():\n",
    "    convert_image_encoder(image_encoder, IMAGE_ENCODER_OV_PATH_INPAINT)\n",
    "else:\n",
    "    print(f\"Image encoder will be loaded from {IMAGE_ENCODER_OV_PATH_INPAINT}\")\n",
    "\n",
    "del image_encoder\n",
    "gc.collect();"
   ]
  },
  {
   "attachments": {},
   "cell_type": "markdown",
   "metadata": {},
   "source": [
    "Do the conversion of the Unet model"
   ]
  },
  {
   "cell_type": "code",
   "execution_count": 8,
   "metadata": {},
   "outputs": [
    {
     "name": "stdout",
     "output_type": "stream",
     "text": [
      "U-Net will be loaded from model\\paint_by_example\\unet.xml\n"
     ]
    }
   ],
   "source": [
    "UNET_OV_PATH_INPAINT = sd2_inpainting_model_dir / 'unet.xml'\n",
    "if not UNET_OV_PATH_INPAINT.exists():\n",
    "    convert_unet(unet_inpaint, UNET_OV_PATH_INPAINT, num_channels=9, width=64, height=64)\n",
    "    del unet_inpaint\n",
    "    gc.collect()\n",
    "else:\n",
    "    del unet_inpaint\n",
    "    print(f\"U-Net will be loaded from {UNET_OV_PATH_INPAINT}\")\n",
    "gc.collect();"
   ]
  },
  {
   "attachments": {},
   "cell_type": "markdown",
   "metadata": {},
   "source": [
    "Do the conversion of the VAE Encoder model"
   ]
  },
  {
   "cell_type": "code",
   "execution_count": 9,
   "metadata": {},
   "outputs": [
    {
     "name": "stdout",
     "output_type": "stream",
     "text": [
      "VAE encoder will be loaded from model\\paint_by_example\\vae_encoder.xml\n",
      "VAE decoder will be loaded from model\\paint_by_example\\vae_decoder.xml\n"
     ]
    }
   ],
   "source": [
    "VAE_ENCODER_OV_PATH_INPAINT = sd2_inpainting_model_dir / 'vae_encoder.xml'\n",
    "\n",
    "if not VAE_ENCODER_OV_PATH_INPAINT.exists():\n",
    "    convert_vae_encoder(vae_inpaint, VAE_ENCODER_OV_PATH_INPAINT, 512, 512)\n",
    "else:\n",
    "    print(f\"VAE encoder will be loaded from {VAE_ENCODER_OV_PATH_INPAINT}\")\n",
    "\n",
    "VAE_DECODER_OV_PATH_INPAINT = sd2_inpainting_model_dir / 'vae_decoder.xml'\n",
    "if not VAE_DECODER_OV_PATH_INPAINT.exists():\n",
    "    convert_vae_decoder(vae_inpaint, VAE_DECODER_OV_PATH_INPAINT, 64, 64)\n",
    "else:\n",
    "    print(f\"VAE decoder will be loaded from {VAE_DECODER_OV_PATH_INPAINT}\")\n",
    "\n",
    "del vae_inpaint\n",
    "gc.collect();"
   ]
  },
  {
   "attachments": {},
   "cell_type": "markdown",
   "metadata": {},
   "source": [
    "### Prepare Inference pipeline\n",
    "\n",
    "Function to prepare the mask and masked image.\n",
    "\n",
    "Adapted from [236 Stable Diffusion v2 Infinite Zoom notebook](../236-stable-diffusion-v2/236-stable-diffusion-v2-infinite-zoom.ipynb)\n",
    "\n",
    "The main difference is that instead of encoding a text prompt it will now encode an image as the prompt."
   ]
  },
  {
   "cell_type": "code",
   "execution_count": 10,
   "metadata": {},
   "outputs": [],
   "source": [
    "import inspect\n",
    "from typing import Optional, Union, Dict\n",
    "\n",
    "import PIL\n",
    "import cv2\n",
    "\n",
    "from transformers import CLIPImageProcessor\n",
    "from diffusers.pipelines.pipeline_utils import DiffusionPipeline\n",
    "from diffusers.schedulers import DDIMScheduler, LMSDiscreteScheduler, PNDMScheduler\n",
    "from openvino.runtime import Model\n",
    "\n",
    "\n",
    "def prepare_mask_and_masked_image(image:PIL.Image.Image, mask:PIL.Image.Image):\n",
    "    \"\"\"\n",
    "    Prepares a pair (image, mask) to be consumed by the Stable Diffusion pipeline. This means that those inputs will be\n",
    "    converted to ``np.array`` with shapes ``batch x channels x height x width`` where ``channels`` is ``3`` for the\n",
    "    ``image`` and ``1`` for the ``mask``.\n",
    "\n",
    "    The ``image`` will be converted to ``np.float32`` and normalized to be in ``[-1, 1]``. The ``mask`` will be\n",
    "    binarized (``mask > 0.5``) and cast to ``np.float32`` too.\n",
    "\n",
    "    Args:\n",
    "        image (Union[np.array, PIL.Image]): The image to inpaint.\n",
    "            It can be a ``PIL.Image``, or a ``height x width x 3`` ``np.array``\n",
    "        mask (_type_): The mask to apply to the image, i.e. regions to inpaint.\n",
    "            It can be a ``PIL.Image``, or a ``height x width`` ``np.array``.\n",
    "\n",
    "    Returns:\n",
    "        tuple[np.array]: The pair (mask, masked_image) as ``torch.Tensor`` with 4\n",
    "            dimensions: ``batch x channels x height x width``.\n",
    "    \"\"\"\n",
    "    if isinstance(image, (PIL.Image.Image, np.ndarray)):\n",
    "        image = [image]\n",
    "\n",
    "    if isinstance(image, list) and isinstance(image[0], PIL.Image.Image):\n",
    "        image = [np.array(i.convert(\"RGB\"))[None, :] for i in image]\n",
    "        image = np.concatenate(image, axis=0)\n",
    "    elif isinstance(image, list) and isinstance(image[0], np.ndarray):\n",
    "        image = np.concatenate([i[None, :] for i in image], axis=0)\n",
    "\n",
    "    image = image.transpose(0, 3, 1, 2)\n",
    "    image = image.astype(np.float32) / 127.5 - 1.0\n",
    "\n",
    "    # preprocess mask\n",
    "    if isinstance(mask, (PIL.Image.Image, np.ndarray)):\n",
    "        mask = [mask]\n",
    "\n",
    "    if isinstance(mask, list) and isinstance(mask[0], PIL.Image.Image):\n",
    "        mask = np.concatenate([np.array(m.convert(\"L\"))[None, None, :] for m in mask], axis=0)\n",
    "        mask = mask.astype(np.float32) / 255.0\n",
    "    elif isinstance(mask, list) and isinstance(mask[0], np.ndarray):\n",
    "        mask = np.concatenate([m[None, None, :] for m in mask], axis=0)\n",
    "\n",
    "    mask = 1 - mask\n",
    "\n",
    "    mask[mask < 0.5] = 0\n",
    "    mask[mask >= 0.5] = 1\n",
    "\n",
    "    masked_image = image * mask\n",
    "\n",
    "    return mask, masked_image"
   ]
  },
  {
   "attachments": {},
   "cell_type": "markdown",
   "metadata": {},
   "source": [
    "Class for the pipeline which will connect all the models together: VAE decode --> image encode --> tokenizer --> Unet --> VAE model --> scheduler"
   ]
  },
  {
   "cell_type": "code",
   "execution_count": 11,
   "metadata": {},
   "outputs": [],
   "source": [
    "class OVStableDiffusionInpaintingPipeline(DiffusionPipeline):\n",
    "    def __init__(\n",
    "        self,\n",
    "        vae_decoder: Model,\n",
    "        image_encoder: Model,\n",
    "        image_processor: CLIPImageProcessor,\n",
    "        unet: Model,\n",
    "        scheduler: Union[DDIMScheduler, PNDMScheduler, LMSDiscreteScheduler],\n",
    "        vae_encoder: Model = None,\n",
    "    ):\n",
    "        \"\"\"\n",
    "        Pipeline for text-to-image generation using Stable Diffusion.\n",
    "        Parameters:\n",
    "            vae_decoder (Model):\n",
    "                Variational Auto-Encoder (VAE) Model to decode images to and from latent representations.\n",
    "            image_encoder (Model):\n",
    "                https://huggingface.co/Fantasy-Studio/Paint-by-Example/blob/main/image_encoder/config.json\n",
    "            tokenizer (CLIPTokenizer):\n",
    "                Tokenizer of class CLIPTokenizer(https://huggingface.co/docs/transformers/v4.21.0/en/model_doc/clip#transformers.CLIPTokenizer).\n",
    "            unet (Model): Conditional U-Net architecture to denoise the encoded image latents.\n",
    "            vae_encoder (Model):\n",
    "                Variational Auto-Encoder (VAE) Model to encode images to latent representation.\n",
    "            scheduler (SchedulerMixin):\n",
    "                A scheduler to be used in combination with unet to denoise the encoded image latents. Can be one of\n",
    "                DDIMScheduler, LMSDiscreteScheduler, or PNDMScheduler.\n",
    "        \"\"\"\n",
    "        super().__init__()\n",
    "        self.scheduler = scheduler\n",
    "        self.vae_decoder = vae_decoder\n",
    "        self.vae_encoder = vae_encoder\n",
    "        self.image_encoder = image_encoder\n",
    "        self.unet = unet\n",
    "        self._unet_output = unet.output(0)\n",
    "        self._vae_d_output = vae_decoder.output(0)\n",
    "        self._vae_e_output = vae_encoder.output(0) if vae_encoder is not None else None\n",
    "        self.height = self.unet.input(0).shape[2] * 8\n",
    "        self.width = self.unet.input(0).shape[3] * 8\n",
    "        self.image_processor = image_processor\n",
    "\n",
    "    def prepare_mask_latents(\n",
    "        self,\n",
    "        mask,\n",
    "        masked_image,\n",
    "        height=512,\n",
    "        width=512,\n",
    "        do_classifier_free_guidance=True,\n",
    "    ):\n",
    "        \"\"\"\n",
    "        Prepare mask as Unet nput and encode input masked image to latent space using vae encoder\n",
    "\n",
    "        Parameters:\n",
    "          mask (np.array): input mask array\n",
    "          masked_image (np.array): masked input image tensor\n",
    "          heigh (int, *optional*, 512): generated image height\n",
    "          width (int, *optional*, 512): generated image width\n",
    "          do_classifier_free_guidance (bool, *optional*, True): whether to use classifier free guidance or not\n",
    "        Returns:\n",
    "          mask (np.array): resized mask tensor\n",
    "          masked_image_latents (np.array): masked image encoded into latent space using VAE\n",
    "        \"\"\"\n",
    "        mask = torch.nn.functional.interpolate(torch.from_numpy(mask), size=(height // 8, width // 8))\n",
    "        mask = mask.numpy()\n",
    "\n",
    "        # encode the mask image into latents space so we can concatenate it to the latents\n",
    "        masked_image_latents = self.vae_encoder(masked_image)[self._vae_e_output]\n",
    "        masked_image_latents = 0.18215 * masked_image_latents\n",
    "\n",
    "        mask = np.concatenate([mask] * 2) if do_classifier_free_guidance else mask\n",
    "        masked_image_latents = (\n",
    "            np.concatenate([masked_image_latents] * 2)\n",
    "            if do_classifier_free_guidance\n",
    "            else masked_image_latents\n",
    "        )\n",
    "        return mask, masked_image_latents\n",
    "\n",
    "    def __call__(\n",
    "        self,\n",
    "        image: PIL.Image.Image,\n",
    "        mask_image: PIL.Image.Image,\n",
    "        reference_image: PIL.Image.Image,\n",
    "        num_inference_steps: Optional[int] = 50,\n",
    "        guidance_scale: Optional[float] = 7.5,\n",
    "        eta: Optional[float] = 0,\n",
    "        output_type: Optional[str] = \"pil\",\n",
    "        seed: Optional[int] = None,\n",
    "    ):\n",
    "        \"\"\"\n",
    "        Function invoked when calling the pipeline for generation.\n",
    "        Parameters:\n",
    "            image (PIL.Image.Image):\n",
    "                 Source image for inpainting.\n",
    "            mask_image (PIL.Image.Image):\n",
    "                 Mask area for inpainting\n",
    "            reference_image (PIL.Image.Image):\n",
    "                 Reference image to inpaint in mask area\n",
    "            num_inference_steps (int, *optional*, defaults to 50):\n",
    "                The number of denoising steps. More denoising steps usually lead to a higher quality image at the\n",
    "                expense of slower inference.\n",
    "            guidance_scale (float, *optional*, defaults to 7.5):\n",
    "                Guidance scale as defined in Classifier-Free Diffusion Guidance(https://arxiv.org/abs/2207.12598).\n",
    "                guidance_scale is defined as `w` of equation 2.\n",
    "                Higher guidance scale encourages to generate images that are closely linked to the text prompt,\n",
    "                usually at the expense of lower image quality.\n",
    "            eta (float, *optional*, defaults to 0.0):\n",
    "                Corresponds to parameter eta (η) in the DDIM paper: https://arxiv.org/abs/2010.02502. Only applies to\n",
    "                [DDIMScheduler], will be ignored for others.\n",
    "            output_type (`str`, *optional*, defaults to \"pil\"):\n",
    "                The output format of the generate image. Choose between\n",
    "                [PIL](https://pillow.readthedocs.io/en/stable/): PIL.Image.Image or np.array.\n",
    "            seed (int, *optional*, None):\n",
    "                Seed for random generator state initialization.\n",
    "        Returns:\n",
    "            Dictionary with keys:\n",
    "                sample - the last generated image PIL.Image.Image or np.array\n",
    "        \"\"\"\n",
    "        if seed is not None:\n",
    "            np.random.seed(seed)\n",
    "        # here `guidance_scale` is defined analog to the guidance weight `w` of equation (2)\n",
    "        # of the Imagen paper: https://arxiv.org/pdf/2205.11487.pdf . `guidance_scale = 1`\n",
    "        # corresponds to doing no classifier free guidance.\n",
    "        do_classifier_free_guidance = guidance_scale > 1.0\n",
    "\n",
    "        # get reference image embeddings\n",
    "        image_embeddings = self._encode_image(reference_image, do_classifier_free_guidance=do_classifier_free_guidance)\n",
    "\n",
    "        # prepare mask\n",
    "        mask, masked_image = prepare_mask_and_masked_image(image, mask_image)\n",
    "        # set timesteps\n",
    "        accepts_offset = \"offset\" in set(\n",
    "            inspect.signature(self.scheduler.set_timesteps).parameters.keys()\n",
    "        )\n",
    "        extra_set_kwargs = {}\n",
    "        if accepts_offset:\n",
    "            extra_set_kwargs[\"offset\"] = 1\n",
    "\n",
    "        self.scheduler.set_timesteps(num_inference_steps, **extra_set_kwargs)\n",
    "        timesteps, num_inference_steps = self.get_timesteps(num_inference_steps, 1)\n",
    "        latent_timestep = timesteps[:1]\n",
    "\n",
    "        # get the initial random noise unless the user supplied it\n",
    "        latents, meta = self.prepare_latents(latent_timestep)\n",
    "        mask, masked_image_latents = self.prepare_mask_latents(\n",
    "            mask,\n",
    "            masked_image,\n",
    "            do_classifier_free_guidance=do_classifier_free_guidance,\n",
    "        )\n",
    "\n",
    "        # prepare extra kwargs for the scheduler step, since not all schedulers have the same signature\n",
    "        # eta (η) is only used with the DDIMScheduler, it will be ignored for other schedulers.\n",
    "        # eta corresponds to η in DDIM paper: https://arxiv.org/abs/2010.02502\n",
    "        # and should be between [0, 1]\n",
    "        accepts_eta = \"eta\" in set(\n",
    "            inspect.signature(self.scheduler.step).parameters.keys()\n",
    "        )\n",
    "        extra_step_kwargs = {}\n",
    "        if accepts_eta:\n",
    "            extra_step_kwargs[\"eta\"] = eta\n",
    "\n",
    "        for t in self.progress_bar(timesteps):\n",
    "            # expand the latents if we are doing classifier free guidance\n",
    "            latent_model_input = (\n",
    "                np.concatenate([latents] * 2)\n",
    "                if do_classifier_free_guidance\n",
    "                else latents\n",
    "            )\n",
    "            latent_model_input = self.scheduler.scale_model_input(latent_model_input, t)\n",
    "            latent_model_input = np.concatenate(\n",
    "                [latent_model_input, masked_image_latents, mask], axis=1\n",
    "            )\n",
    "            # predict the noise residual\n",
    "            noise_pred = self.unet(\n",
    "                [latent_model_input, np.array(t, dtype=np.float32), image_embeddings]\n",
    "            )[self._unet_output]\n",
    "            # perform guidance\n",
    "            if do_classifier_free_guidance:\n",
    "                noise_pred_uncond, noise_pred_text = noise_pred[0], noise_pred[1]\n",
    "                noise_pred = noise_pred_uncond + guidance_scale * (\n",
    "                    noise_pred_text - noise_pred_uncond\n",
    "                )\n",
    "\n",
    "            # compute the previous noisy sample x_t -> x_t-1\n",
    "            latents = self.scheduler.step(\n",
    "                torch.from_numpy(noise_pred),\n",
    "                t,\n",
    "                torch.from_numpy(latents),\n",
    "                **extra_step_kwargs,\n",
    "            )[\"prev_sample\"].numpy()\n",
    "        # scale and decode the image latents with vae\n",
    "        image = self.vae_decoder(latents)[self._vae_d_output]\n",
    "\n",
    "        image = self.postprocess_image(image, meta, output_type)\n",
    "        return {\"sample\": image}\n",
    "\n",
    "    def _encode_image(self, image:PIL.Image.Image, do_classifier_free_guidance:bool = True):\n",
    "        \"\"\"\n",
    "        Encodes the image into image encoder hidden states.\n",
    "\n",
    "        Parameters:\n",
    "            image (PIL.Image.Image): base image to encode\n",
    "            do_classifier_free_guidance (bool): whether to use classifier free guidance or not\n",
    "        Returns:\n",
    "            image_embeddings (np.ndarray): image encoder hidden states\n",
    "        \"\"\"\n",
    "        processed_image = self.image_processor(image)\n",
    "        processed_image = processed_image['pixel_values'][0]\n",
    "        processed_image = np.expand_dims(processed_image, axis=0)\n",
    "\n",
    "        output = self.image_encoder(processed_image)\n",
    "        image_embeddings = output[self.image_encoder.output(0)]\n",
    "        negative_embeddings = output[self.image_encoder.output(1)]\n",
    "\n",
    "        image_embeddings = np.concatenate([negative_embeddings, image_embeddings])\n",
    "\n",
    "        return image_embeddings\n",
    "\n",
    "    def prepare_latents(self, latent_timestep:torch.Tensor = None):\n",
    "        \"\"\"\n",
    "        Function for getting initial latents for starting generation\n",
    "        \n",
    "        Parameters:\n",
    "            latent_timestep (torch.Tensor, *optional*, None):\n",
    "                Predicted by scheduler initial step for image generation, required for latent image mixing with nosie\n",
    "        Returns:\n",
    "            latents (np.ndarray):\n",
    "                Image encoded in latent space\n",
    "        \"\"\"\n",
    "        latents_shape = (1, 4, self.height // 8, self.width // 8)\n",
    "        noise = np.random.randn(*latents_shape).astype(np.float32)\n",
    "        # if we use LMSDiscreteScheduler, let's make sure latents are mulitplied by sigmas\n",
    "        if isinstance(self.scheduler, LMSDiscreteScheduler):\n",
    "            noise = noise * self.scheduler.sigmas[0].numpy()\n",
    "        return noise, {}\n",
    "\n",
    "    def postprocess_image(self, image:np.ndarray, meta:Dict, output_type:str = \"pil\"):\n",
    "        \"\"\"\n",
    "        Postprocessing for decoded image. Takes generated image decoded by VAE decoder, unpad it to initila image size (if required), \n",
    "        normalize and convert to [0, 255] pixels range. Optionally, convertes it from np.ndarray to PIL.Image format\n",
    "        \n",
    "        Parameters:\n",
    "            image (np.ndarray):\n",
    "                Generated image\n",
    "            meta (Dict):\n",
    "                Metadata obtained on latents preparing step, can be empty\n",
    "            output_type (str, *optional*, pil):\n",
    "                Output format for result, can be pil or numpy\n",
    "        Returns:\n",
    "            image (List of np.ndarray or PIL.Image.Image):\n",
    "                Postprocessed images\n",
    "        \"\"\"\n",
    "        if \"padding\" in meta:\n",
    "            pad = meta[\"padding\"]\n",
    "            (_, end_h), (_, end_w) = pad[1:3]\n",
    "            h, w = image.shape[2:]\n",
    "            unpad_h = h - end_h\n",
    "            unpad_w = w - end_w\n",
    "            image = image[:, :, :unpad_h, :unpad_w]\n",
    "        image = np.clip(image / 2 + 0.5, 0, 1)\n",
    "        image = np.transpose(image, (0, 2, 3, 1))\n",
    "        # 9. Convert to PIL\n",
    "        if output_type == \"pil\":\n",
    "            image = self.numpy_to_pil(image)\n",
    "            if \"src_height\" in meta:\n",
    "                orig_height, orig_width = meta[\"src_height\"], meta[\"src_width\"]\n",
    "                image = [img.resize((orig_width, orig_height),\n",
    "                                    PIL.Image.Resampling.LANCZOS) for img in image]\n",
    "        else:\n",
    "            if \"src_height\" in meta:\n",
    "                orig_height, orig_width = meta[\"src_height\"], meta[\"src_width\"]\n",
    "                image = [cv2.resize(img, (orig_width, orig_width))\n",
    "                         for img in image]\n",
    "        return image\n",
    "\n",
    "    def get_timesteps(self, num_inference_steps:int, strength:float):\n",
    "        \"\"\"\n",
    "        Helper function for getting scheduler timesteps for generation\n",
    "        In case of image-to-image generation, it updates number of steps according to strength\n",
    "        \n",
    "        Parameters:\n",
    "           num_inference_steps (int):\n",
    "              number of inference steps for generation\n",
    "           strength (float):\n",
    "               value between 0.0 and 1.0, that controls the amount of noise that is added to the input image. \n",
    "               Values that approach 1.0 allow for lots of variations but will also produce images that are not semantically consistent with the input.\n",
    "        \"\"\"\n",
    "        # get the original timestep using init_timestep\n",
    "        init_timestep = min(int(num_inference_steps * strength), num_inference_steps)\n",
    "\n",
    "        t_start = max(num_inference_steps - init_timestep, 0)\n",
    "        timesteps = self.scheduler.timesteps[t_start:]\n",
    "\n",
    "        return timesteps, num_inference_steps - t_start "
   ]
  },
  {
   "cell_type": "markdown",
   "metadata": {},
   "source": [
    "### Select inference device\n",
    "[back to top ⬆️](#Table-of-contents:)\n",
    "\n",
    "select device from dropdown list for running inference using OpenVINO"
   ]
  },
  {
   "cell_type": "code",
   "execution_count": 12,
   "metadata": {},
   "outputs": [
    {
     "data": {
      "application/vnd.jupyter.widget-view+json": {
       "model_id": "bec54240bdda4dec9eb7341f048767c9",
       "version_major": 2,
       "version_minor": 0
      },
      "text/plain": [
       "Dropdown(description='Device:', index=2, options=('CPU', 'GPU', 'AUTO'), value='AUTO')"
      ]
     },
     "execution_count": 12,
     "metadata": {},
     "output_type": "execute_result"
    }
   ],
   "source": [
    "from openvino.runtime import Core\n",
    "import ipywidgets as widgets\n",
    "\n",
    "core = Core()\n",
    "\n",
    "device = widgets.Dropdown(\n",
    "    options=core.available_devices + [\"AUTO\"],\n",
    "    value='AUTO',\n",
    "    description='Device:',\n",
    "    disabled=False,\n",
    ")\n",
    "\n",
    "device"
   ]
  },
  {
   "attachments": {},
   "cell_type": "markdown",
   "metadata": {},
   "source": [
    "### Configure Inference Pipeline\n",
    "\n",
    "Configuration steps:\n",
    "1. Load models on device\n",
    "2. Configure tokenizer and scheduler\n",
    "3. Create instance of OvStableDiffusionInpaintingPipeline class\n",
    "\n",
    "This can take a while to run."
   ]
  },
  {
   "cell_type": "code",
   "execution_count": 13,
   "metadata": {},
   "outputs": [],
   "source": [
    "ov_config = {\"INFERENCE_PRECISION_HINT\": \"f32\"} if device.value != \"CPU\" else {}\n",
    "\n",
    "image_encoder_inpaint = core.compile_model(IMAGE_ENCODER_OV_PATH_INPAINT, device.value)\n",
    "unet_model_inpaint = core.compile_model(UNET_OV_PATH_INPAINT, device.value)\n",
    "vae_decoder_inpaint = core.compile_model(VAE_DECODER_OV_PATH_INPAINT, device.value, ov_config)\n",
    "vae_encoder_inpaint = core.compile_model(VAE_ENCODER_OV_PATH_INPAINT, device.value, ov_config)\n",
    "\n",
    "ov_pipe_inpaint = OVStableDiffusionInpaintingPipeline(\n",
    "    image_processor=extractor,\n",
    "    image_encoder=image_encoder_inpaint,\n",
    "    unet=unet_model_inpaint,\n",
    "    vae_encoder=vae_encoder_inpaint,\n",
    "    vae_decoder=vae_decoder_inpaint,\n",
    "    scheduler=scheduler_inpaint,\n",
    ")"
   ]
  },
  {
   "cell_type": "code",
   "execution_count": 14,
   "metadata": {},
   "outputs": [
    {
     "name": "stdout",
     "output_type": "stream",
     "text": [
      "Running on local URL:  http://127.0.0.1:7860\n",
      "\n",
      "To create a public link, set `share=True` in `launch()`.\n"
     ]
    },
    {
     "data": {
      "text/html": [
       "<div><iframe src=\"http://127.0.0.1:7860/\" width=\"100%\" height=\"680\" allow=\"autoplay; camera; microphone; clipboard-read; clipboard-write;\" frameborder=\"0\" allowfullscreen></iframe></div>"
      ],
      "text/plain": [
       "<IPython.core.display.HTML object>"
      ]
     },
     "metadata": {},
     "output_type": "display_data"
    }
   ],
   "source": [
    "# Code adapated from https://huggingface.co/spaces/Fantasy-Studio/Paint-by-Example/blob/main/app.py\n",
    "\n",
    "import os\n",
    "import gradio as gr\n",
    "\n",
    "def predict(dict:gr.components.Image, reference:PIL.Image.Image, seed:int, step:int):\n",
    "    \"\"\"\n",
    "        This function runs when the 'paint' button is pressed. It takes 3 input images. Takes generated image decoded by VAE decoder, unpad it to initila image size (if required), \n",
    "        normalize and convert to [0, 255] pixels range. Optionally, convertes it from np.ndarray to PIL.Image format\n",
    "        \n",
    "        Parameters:\n",
    "            dict (Dict):\n",
    "                Contains two images in a dictionary\n",
    "                    'image' is the image that will be painted on\n",
    "                    'mask' is the black/white image specifying where to paint (white) and not to paint (black)\n",
    "            image (PIL.Image.Image):\n",
    "                Reference image that will be used by the model to know what to paint in the specified area\n",
    "            seed (int):\n",
    "                Used to initialize the random number generator state\n",
    "            step (int):\n",
    "                The number of denoising steps to run during inference. Low = fast/low quality, High = slow/higher quality\n",
    "        Returns:\n",
    "            image (PIL.Image.Image):\n",
    "                Postprocessed images\n",
    "    \"\"\"\n",
    "    width,height = dict[\"image\"].size\n",
    "\n",
    "    # If the image is not 512x512 then resize\n",
    "    if width < height:\n",
    "        factor = width / 512.0\n",
    "        width = 512\n",
    "        height = int((height / factor) / 8.0) * 8\n",
    "    else:\n",
    "        factor = height / 512.0\n",
    "        height = 512\n",
    "        width = int((width / factor) / 8.0) * 8\n",
    "\n",
    "    init_image = dict[\"image\"].convert(\"RGB\").resize((width,height))\n",
    "    mask = dict[\"mask\"].convert(\"RGB\").resize((width,height))\n",
    "\n",
    "    # If the image is not a 512x512 square then crop\n",
    "    if width > height:\n",
    "        buffer = (width - height) / 2\n",
    "        input_image = init_image.crop((buffer, 0, width - buffer, 512))\n",
    "        mask = mask.crop((buffer, 0, width - buffer, 512))\n",
    "    elif width < height:\n",
    "        buffer = (height - width) / 2\n",
    "        input_image = init_image.crop((0, buffer, 512, height - buffer))\n",
    "        mask = mask.crop((0, buffer, 512, height - buffer))\n",
    "    else:\n",
    "        input_image = init_image\n",
    "\n",
    "    if not os.path.exists('output'):\n",
    "        os.mkdir('output')\n",
    "    input_image.save('output/init.png')\n",
    "    mask.save('output/mask.png')\n",
    "    reference.save('output/ref.png')\n",
    "\n",
    "    mask = [mask]\n",
    "\n",
    "    result = ov_pipe_inpaint(\n",
    "        image=input_image,\n",
    "        mask_image=mask,\n",
    "        reference_image=reference,\n",
    "        seed=seed,\n",
    "        num_inference_steps=step,\n",
    "    )[\"sample\"][0]\n",
    "\n",
    "    out_dir = Path(\"output\")\n",
    "    out_dir.mkdir(exist_ok=True)\n",
    "    result.save('output/result.png')\n",
    "\n",
    "    return result\n",
    "\n",
    "\n",
    "example = {}\n",
    "ref_dir = 'data/reference'\n",
    "image_dir = 'data/image'\n",
    "ref_list = [os.path.join(ref_dir,file) for file in os.listdir(ref_dir) if file.endswith(\".jpg\")]\n",
    "ref_list.sort()\n",
    "image_list = [os.path.join(image_dir,file) for file in os.listdir(image_dir) if file.endswith(\".png\")]\n",
    "image_list.sort()\n",
    "\n",
    "\n",
    "image_blocks = gr.Blocks()\n",
    "with image_blocks as demo:\n",
    "    with gr.Group():\n",
    "        with gr.Row():\n",
    "            with gr.Column():\n",
    "                image = gr.ImageEditor(sources=['upload'], type=\"pil\", label=\"Source Image\")\n",
    "                reference = gr.Image(sources=['upload'], type=\"pil\", label=\"Reference Image\")\n",
    "\n",
    "            with gr.Column():\n",
    "                image_out = gr.Image(label=\"Output\", elem_id=\"output-img\")\n",
    "                steps = gr.Slider(label=\"Steps\", value=15, minimum=2, maximum=75, step=1,interactive=True)\n",
    "\n",
    "                seed = gr.Slider(0, 10000, label='Seed (0 = random)', value=0, step=1)\n",
    "\n",
    "                with gr.Row(elem_id=\"prompt-container\"):\n",
    "                    btn = gr.Button(\"Paint!\")\n",
    "                       \n",
    "        with gr.Row():\n",
    "            with gr.Column():\n",
    "                gr.Examples(image_list, inputs=[image],label=\"Examples - Source Image\",examples_per_page=12)\n",
    "            with gr.Column():\n",
    "                gr.Examples(ref_list, inputs=[reference],label=\"Examples - Reference Image\",examples_per_page=12)\n",
    "        \n",
    "        btn.click(fn=predict, inputs=[image, reference, seed, steps], outputs=[image_out])\n",
    "\n",
    "# Launching the Gradio app\n",
    "try:\n",
    "    image_blocks.launch(debug=True, height=680)\n",
    "except Exception:\n",
    "    image_blocks.queue().launch(share=True, debug=True, height=680)\n",
    "# if you are launching remotely, specify server_name and server_port\n",
    "# image_blocks.launch(server_name='your server name', server_port='server port in int')\n",
    "# Read more in the docs: https://gradio.app/docs/"
   ]
  }
 ],
 "metadata": {
  "kernelspec": {
   "display_name": "Python 3 (ipykernel)",
   "language": "python",
   "name": "python3"
  },
  "language_info": {
   "codemirror_mode": {
    "name": "ipython",
    "version": 3
   },
   "file_extension": ".py",
   "mimetype": "text/x-python",
   "name": "python",
   "nbconvert_exporter": "python",
   "pygments_lexer": "ipython3",
   "version": "3.8.10"
  },
<<<<<<< HEAD
  "openvino_notebooks": {
   "imageUrl": "https://github.com/openvinotoolkit/openvino_notebooks/blob/main/notebooks/272-paint-by-example/272-paint-by-example.png?raw=true",
   "tags": {
    "categories": [
     "Model Demos"
    ],
    "libraries": [],
    "other": [],
    "tasks": [
     "Image-to-Image",
     "Image Inpainting"
    ]
   }
  },
  "orig_nbformat": 4
=======
  "widgets": {
   "application/vnd.jupyter.widget-state+json": {
    "state": {},
    "version_major": 2,
    "version_minor": 0
   }
  }
>>>>>>> cb38a76e
 },
 "nbformat": 4,
 "nbformat_minor": 4
}<|MERGE_RESOLUTION|>--- conflicted
+++ resolved
@@ -1202,7 +1202,6 @@
    "pygments_lexer": "ipython3",
    "version": "3.8.10"
   },
-<<<<<<< HEAD
   "openvino_notebooks": {
    "imageUrl": "https://github.com/openvinotoolkit/openvino_notebooks/blob/main/notebooks/272-paint-by-example/272-paint-by-example.png?raw=true",
    "tags": {
@@ -1217,8 +1216,7 @@
     ]
    }
   },
-  "orig_nbformat": 4
-=======
+  "orig_nbformat": 4,
   "widgets": {
    "application/vnd.jupyter.widget-state+json": {
     "state": {},
@@ -1226,7 +1224,6 @@
     "version_minor": 0
    }
   }
->>>>>>> cb38a76e
  },
  "nbformat": 4,
  "nbformat_minor": 4
